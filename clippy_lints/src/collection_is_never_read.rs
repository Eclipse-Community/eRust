use clippy_utils::diagnostics::span_lint;
use clippy_utils::ty::{is_type_diagnostic_item, is_type_lang_item};
use clippy_utils::visitors::for_each_expr_with_closures;
use clippy_utils::{get_enclosing_block, path_to_local_id};
use core::ops::ControlFlow;
use rustc_hir::{Block, ExprKind, HirId, LangItem, LetStmt, Node, PatKind};
use rustc_lint::{LateContext, LateLintPass};
use rustc_session::declare_lint_pass;
use rustc_span::symbol::sym;
use rustc_span::Symbol;

declare_clippy_lint! {
    /// ### What it does
    /// Checks for collections that are never queried.
    ///
    /// ### Why is this bad?
    /// Putting effort into constructing a collection but then never querying it might indicate that
    /// the author forgot to do whatever they intended to do with the collection. Example: Clone
    /// a vector, sort it for iteration, but then mistakenly iterate the original vector
    /// instead.
    ///
    /// ### Example
    /// ```no_run
    /// # let samples = vec![3, 1, 2];
    /// let mut sorted_samples = samples.clone();
    /// sorted_samples.sort();
    /// for sample in &samples { // Oops, meant to use `sorted_samples`.
    ///     println!("{sample}");
    /// }
    /// ```
    /// Use instead:
    /// ```no_run
    /// # let samples = vec![3, 1, 2];
    /// let mut sorted_samples = samples.clone();
    /// sorted_samples.sort();
    /// for sample in &sorted_samples {
    ///     println!("{sample}");
    /// }
    /// ```
    #[clippy::version = "1.70.0"]
    pub COLLECTION_IS_NEVER_READ,
    nursery,
    "a collection is never queried"
}
declare_lint_pass!(CollectionIsNeverRead => [COLLECTION_IS_NEVER_READ]);

// Add `String` here when it is added to diagnostic items
static COLLECTIONS: [Symbol; 9] = [
    sym::BTreeMap,
    sym::BTreeSet,
    sym::BinaryHeap,
    sym::HashMap,
    sym::HashSet,
    sym::LinkedList,
    sym::Option,
    sym::Vec,
    sym::VecDeque,
];

impl<'tcx> LateLintPass<'tcx> for CollectionIsNeverRead {
    fn check_local(&mut self, cx: &LateContext<'tcx>, local: &'tcx LetStmt<'tcx>) {
        // Look for local variables whose type is a container. Search surrounding bock for read access.
        if match_acceptable_type(cx, local, &COLLECTIONS)
            && let PatKind::Binding(_, local_id, _, _) = local.pat.kind
            && let Some(enclosing_block) = get_enclosing_block(cx, local.hir_id)
            && has_no_read_access(cx, local_id, enclosing_block)
        {
            span_lint(cx, COLLECTION_IS_NEVER_READ, local.span, "collection is never read");
        }
    }
}

<<<<<<< HEAD
fn match_acceptable_type(cx: &LateContext<'_>, local: &LetStmt<'_>, collections: &[rustc_span::Symbol]) -> bool {
=======
fn match_acceptable_type(cx: &LateContext<'_>, local: &Local<'_>, collections: &[Symbol]) -> bool {
>>>>>>> 5a9e9b0e
    let ty = cx.typeck_results().pat_ty(local.pat);
    collections.iter().any(|&sym| is_type_diagnostic_item(cx, ty, sym))
    // String type is a lang item but not a diagnostic item for now so we need a separate check
        || is_type_lang_item(cx, ty, LangItem::String)
}

fn has_no_read_access<'tcx>(cx: &LateContext<'tcx>, id: HirId, block: &'tcx Block<'tcx>) -> bool {
    let mut has_access = false;
    let mut has_read_access = false;

    // Inspect all expressions and sub-expressions in the block.
    for_each_expr_with_closures(cx, block, |expr| {
        // Ignore expressions that are not simply `id`.
        if !path_to_local_id(expr, id) {
            return ControlFlow::Continue(());
        }

        // `id` is being accessed. Investigate if it's a read access.
        has_access = true;

        // `id` appearing in the left-hand side of an assignment is not a read access:
        //
        // id = ...; // Not reading `id`.
        if let Node::Expr(parent) = cx.tcx.parent_hir_node(expr.hir_id)
            && let ExprKind::Assign(lhs, ..) = parent.kind
            && path_to_local_id(lhs, id)
        {
            return ControlFlow::Continue(());
        }

        // Look for method call with receiver `id`. It might be a non-read access:
        //
        // id.foo(args)
        //
        // Only assuming this for "official" methods defined on the type. For methods defined in extension
        // traits (identified as local, based on the orphan rule), pessimistically assume that they might
        // have side effects, so consider them a read.
        if let Node::Expr(parent) = cx.tcx.parent_hir_node(expr.hir_id)
            && let ExprKind::MethodCall(_, receiver, _, _) = parent.kind
            && path_to_local_id(receiver, id)
            && let Some(method_def_id) = cx.typeck_results().type_dependent_def_id(parent.hir_id)
            && !method_def_id.is_local()
        {
            // The method call is a statement, so the return value is not used. That's not a read access:
            //
            // id.foo(args);
            if let Node::Stmt(..) = cx.tcx.parent_hir_node(parent.hir_id) {
                return ControlFlow::Continue(());
            }

            // The method call is not a statement, so its return value is used somehow but its type is the
            // unit type, so this is not a real read access. Examples:
            //
            // let y = x.clear();
            // println!("{:?}", x.clear());
            if cx.typeck_results().expr_ty(parent).is_unit() {
                return ControlFlow::Continue(());
            }
        }

        // Any other access to `id` is a read access. Stop searching.
        has_read_access = true;
        ControlFlow::Break(())
    });

    // Ignore collections that have no access at all. Other lints should catch them.
    has_access && !has_read_access
}<|MERGE_RESOLUTION|>--- conflicted
+++ resolved
@@ -70,11 +70,7 @@
     }
 }
 
-<<<<<<< HEAD
-fn match_acceptable_type(cx: &LateContext<'_>, local: &LetStmt<'_>, collections: &[rustc_span::Symbol]) -> bool {
-=======
-fn match_acceptable_type(cx: &LateContext<'_>, local: &Local<'_>, collections: &[Symbol]) -> bool {
->>>>>>> 5a9e9b0e
+fn match_acceptable_type(cx: &LateContext<'_>, local: &LetStmt<'_>, collections: &[Symbol]) -> bool {
     let ty = cx.typeck_results().pat_ty(local.pat);
     collections.iter().any(|&sym| is_type_diagnostic_item(cx, ty, sym))
     // String type is a lang item but not a diagnostic item for now so we need a separate check
