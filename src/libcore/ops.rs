--- conflicted
+++ resolved
@@ -897,12 +897,8 @@
 /// }
 /// ```
 #[lang="index"]
-<<<<<<< HEAD
 #[rustc_on_unimplemented = "the type `{Self}` cannot be indexed by `{Index}`"]
-#[stable]
-=======
-#[stable(feature = "rust1", since = "1.0.0")]
->>>>>>> a45e1177
+#[stable(feature = "rust1", since = "1.0.0")]
 pub trait Index<Index: ?Sized> {
     type Output: ?Sized;
 
@@ -940,12 +936,8 @@
 /// }
 /// ```
 #[lang="index_mut"]
-<<<<<<< HEAD
 #[rustc_on_unimplemented = "the type `{Self}` cannot be mutably indexed by `{Index}`"]
-#[stable]
-=======
-#[stable(feature = "rust1", since = "1.0.0")]
->>>>>>> a45e1177
+#[stable(feature = "rust1", since = "1.0.0")]
 pub trait IndexMut<Index: ?Sized> {
     type Output: ?Sized;
 
